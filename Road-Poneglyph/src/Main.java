--- conflicted
+++ resolved
@@ -4,11 +4,8 @@
 import api.TasksApi;
 import api.WorkersApi;
 import core.Scheduler;
-<<<<<<< HEAD
 import core.SmartScheduler;
 import grpc.gRPCUtils;
-=======
->>>>>>> 24fb70d9
 import http.HttpUtils;
 import io.grpc.Server;
 import io.grpc.ServerBuilder;
@@ -54,18 +51,13 @@
         server.createContext("/api/workers/register", new WorkersApi.RegisterHandler(workers, mqtt, redis));
         server.createContext("/api/workers/heartbeat", new WorkersApi.HeartbeatHandler(workers, mqtt));
 
-<<<<<<< HEAD
         // Jobs
         server.createContext("/api/jobs", new JobsApi.SubmitHandler(jobs, smartScheduler, mqtt, redis));
-=======
-        server.createContext("/api/jobs", new JobsApi.SubmitHandler(jobs, scheduler, mqtt, redis));
->>>>>>> 24fb70d9
         server.createContext("/api/jobs/status", new JobsApi.StatusHandler(jobs));
         server.createContext("/api/jobs/result", new JobsApi.ResultHandler(jobs));
         server.createContext("/api/jobs/debug", new JobsApi.DebugHandler(jobs));
         server.createContext("/api/jobs/scripts", new JobsApi.ScriptsHandler(jobs));
 
-<<<<<<< HEAD
         // Tasks
         server.createContext("/api/tasks/next", new TasksApi.SmartNextHandler(jobs, smartScheduler));
         server.createContext("/api/tasks/complete", new TasksApi.SmartCompleteHandler(jobs, smartScheduler, mqtt, redis));
@@ -78,11 +70,7 @@
             }
             HttpUtils.respondJson(ex, 200, smartScheduler.getSchedulerStats());
         });
-=======
-        server.createContext("/api/tasks/next", new TasksApi.NextHandler(jobs, pendingTasks));
-        server.createContext("/api/tasks/complete", new TasksApi.CompleteHandler(jobs, scheduler, mqtt, redis));
->>>>>>> 24fb70d9
-
+        
         server.start();
         System.out.println("Road-Poneglyph HTTP listening on :8080");
 
